using System;
using System.Buffers;
using System.Collections.Generic;
using System.Net;
using System.Text;
using System.Threading;
using System.Threading.Tasks;
using Couchbase.Core.Configuration.Server;
using Couchbase.Core.IO.Connections;
using Couchbase.Core.IO.Converters;
using Couchbase.Core.IO.Operations.Errors;
using Couchbase.Core.IO.Transcoders;
using Couchbase.Core.Retry;
using Couchbase.Core.Utils;
using Couchbase.Utils;
using Newtonsoft.Json;

namespace Couchbase.Core.IO.Operations
{
    internal abstract class OperationBase : IOperation
    {
        internal Flags Flags;
        public const int DefaultRetries = 2;
        protected static MutationToken DefaultMutationToken = new MutationToken(null, -1, -1, -1);
        internal ErrorCode ErrorCode;
        private static readonly ITypeTranscoder DefaultTranscoder = new LegacyTranscoder();
        private IMemoryOwner<byte> _data;

        private TaskCompletionSource<ResponseStatus> _completed = new TaskCompletionSource<ResponseStatus>();

        protected OperationBase()
        {
            Opaque = SequenceGenerator.GetNext();
            Header = new OperationHeader { Status = ResponseStatus.None };
            Key = string.Empty;

            //temporarily make a static - later should be pluggable/set externally
            Transcoder = DefaultTranscoder;
        }

        public abstract OpCode OpCode { get; }
        public OperationHeader Header { get; set; }
        public DataFormat Format { get; set; }
        public Compression Compression { get; set; }
        public string Key { get; set; }
        public Exception Exception { get; set; }
        public ulong Cas { get; set; }
        public uint? Cid { get; set; }
        public Memory<byte> Data => _data?.Memory ?? Memory<byte>.Empty;
        public uint Opaque { get; set; }
        public short? VBucketId { get; set; }
        public short ReplicaIdx { get; set; }
        public int TotalLength => Header.TotalLength;
        public virtual bool Success => GetSuccess();
        public uint Expires { get; set; }
        public string CName { get; set; }
        public string SName { get; set; }

        #region RetryAsync SDK-3

        public uint Attempts { get; set; }
        public virtual bool Idempotent { get; } = false;
        public Dictionary<RetryReason, Exception> Exceptions { get; set; }
        public List<RetryReason> RetryReasons { get; set; } = new List<RetryReason>();
        public IRetryStrategy RetryStrategy { get; set; } = new BestEffortRetryStrategy(new ControlledBackoff());
        public TimeSpan Timeout { get; set; }
        public CancellationToken Token { get; set; }
        public string ClientContextId { get; set; }
        public string Statement { get; set; }

        #endregion

        public DateTime CreationTime { get; set; }

        public Task<ResponseStatus> Completed => _completed.Task;

        public virtual void Reset()
        {
            Reset(ResponseStatus.Success);
        }

        public virtual void Reset(ResponseStatus status)
        {
            _data?.Dispose();
            _data = null;

            Header = new OperationHeader
            {
                Magic = Header.Magic,
                OpCode = OpCode,
                Cas = Header.Cas,
                BodyLength = Header.BodyLength,
                Key = Key,
                Status = status
            };
        }

        public IMemoryOwner<byte> ExtractData()
        {
            var data = _data;
            _data = null;
            return data;
        }

        public virtual bool HasDurability => false;

        public virtual void HandleClientError(string message, ResponseStatus responseStatus)
        {
            Reset(responseStatus);
            var msgBytes = Encoding.UTF8.GetBytes(message);

            _data = MemoryPool<byte>.Shared.RentAndSlice(msgBytes.Length);
            msgBytes.AsSpan().CopyTo(_data.Memory.Span);
        }

        public void Read(IMemoryOwner<byte> buffer, ErrorMap errorMap = null)
        {
            EnsureNotDisposed();

            var header = buffer.Memory.Span.CreateHeader(errorMap, out var errorCode);
            Read(buffer, header, errorCode);
        }

        private void Read(IMemoryOwner<byte> buffer, OperationHeader header, ErrorCode errorCode = null)
        {
            Header = header;
            ErrorCode = errorCode;
            Cas = header.Cas;
            _data = buffer;

            ReadExtras(_data.Memory.Span);
        }

        public OperationHeader ReadHeader()
        {
            return new OperationHeader();
        }

        protected virtual OperationRequestHeader CreateHeader()
        {
            return new OperationRequestHeader
            {
                OpCode = OpCode,
                VBucketId = VBucketId,
                Opaque = Opaque,
                Cas = Cas
            };
        }

        public virtual void ReadExtras(ReadOnlySpan<byte> buffer)
        {
            if (buffer.Length > Header.ExtrasOffset)
            {
                var format = new byte();
                var flags = buffer[Header.ExtrasOffset];
                BitUtils.SetBit(ref format, 0, BitUtils.GetBit(flags, 0));
                BitUtils.SetBit(ref format, 1, BitUtils.GetBit(flags, 1));
                BitUtils.SetBit(ref format, 2, BitUtils.GetBit(flags, 2));
                BitUtils.SetBit(ref format, 3, BitUtils.GetBit(flags, 3));

                var compression = new byte();
                BitUtils.SetBit(ref compression, 4, BitUtils.GetBit(flags, 4));
                BitUtils.SetBit(ref compression, 5, BitUtils.GetBit(flags, 5));
                BitUtils.SetBit(ref compression, 6, BitUtils.GetBit(flags, 6));

                var typeCode = (TypeCode)(ByteConverter.ToUInt16(buffer.Slice(26)) & 0xff);
                Format = (DataFormat)format;
                Compression = (Compression)compression;
                Flags.DataFormat = Format;
                Flags.Compression = Compression;
                Flags.TypeCode = typeCode;
                Expires = ByteConverter.ToUInt32(buffer.Slice(25));
            }
        }

        public virtual void WriteKey(OperationBuilder builder)
        {
            using (var bufferOwner = MemoryPool<byte>.Shared.Rent(OperationHeader.MaxKeyLength + Leb128.MaxLength))
            {
                var length = WriteKey(bufferOwner.Memory.Span);

                builder.Write(bufferOwner.Memory.Slice(0, length));
            }
        }

        protected int WriteKey(Span<byte> buffer)
        {
            var length = 0;

            if (Cid.HasValue)
            {
                length += Leb128.Write(buffer, Cid.Value);
            }

            length += ByteConverter.FromString(Key, buffer.Slice(length));

            return length;
        }

        public IOperationResult GetResult()
        {
            var result = new OperationResult { Id = Key };
            try
            {
                result.Success = GetSuccess();
                result.Message = GetMessage();
                result.Status = GetResponseStatus();
                result.Cas = Header.Cas;
                result.Exception = Exception;
                result.Token = MutationToken ?? DefaultMutationToken;
                result.Id = Key;
                result.OpCode = OpCode;

                // make sure we read any extras
                if (Data.Length > 0)
                {
                    ReadExtras(_data.Memory.Span);
                    result.Token = MutationToken ?? DefaultMutationToken;
                }

                //clean up and set to null
                if (!result.IsNmv())
                {
                    Dispose();
                }
            }
            catch (Exception e)
            {
                result.Exception = e;
                result.Success = false;
                result.Status = ResponseStatus.Failure;
            }
            finally
            {
                if (_data != null && !result.IsNmv())
                {
                    Dispose();
                }
            }
            return result;
        }

        public virtual bool GetSuccess()
        {
            return (Header.Status == ResponseStatus.Success || Header.Status == ResponseStatus.AuthenticationContinue) && Exception == null;
        }

        public virtual ResponseStatus GetResponseStatus()
        {
            var status = Header.Status;
            if (Exception != null && status == ResponseStatus.Success)
            {
                status = ResponseStatus.ClientFailure;
            }

            //For CB 5.X "LOCKED" is now returned when a key is locked with GetL (surprise, surprise)
            //However, the 2.X SDKs cannot return locked becuase it will not be backwards compatible,
            //so will break the bug that was fixed on the server and set the status back to TEMP_FAIL.
            //This will enable applications that rely on TEMP_FAIL and the special exception to work
            //as they did with pre-5.X servers.
            if (status == ResponseStatus.Locked)
            {
                switch (OpCode)
                {
                    case OpCode.Set:
                    case OpCode.Replace:
                    case OpCode.Delete:
                        status = ResponseStatus.KeyExists;
                        break;
                    default:
                        status = ResponseStatus.TemporaryFailure;
                        break;
                }
            }

            return status;
        }

        public string GetMessage()
        {
            if (Success)
            {
                return string.Empty;
            }

            if (Header.Status == ResponseStatus.VBucketBelongsToAnotherServer)
            {
                return ResponseStatus.VBucketBelongsToAnotherServer.ToString();
            }

            // Read the status and response body
            var status = GetResponseStatus();
            var responseBody = GetResponseBodyAsString();

            // If the status is temp failure and response (string or JSON) contains "lock_error", create a temp lock error
            if (status == ResponseStatus.TemporaryFailure &&
                responseBody.IndexOf("lock_error", StringComparison.OrdinalIgnoreCase) >= 0)
            {
                // Exception = new TemporaryLockFailureException(ExceptionUtil.TemporaryLockErrorMsg.WithParams(Key));
            }

            // Try and figure out the most descriptive message
            string message;
            if (ErrorCode != null)
            {
                message = ErrorCode.ToString();
            }
            else if (Exception != null)
            {
                message = Exception.Message;
            }
            else
            {
                message = string.Format("Status code: {0} [{1}]", status, (int)status);
            }

            // If JSON bit is not set there is no additional information
            if (!Header.DataType.HasFlag(DataType.Json))
            {
                return message;
            }

            try
            {
                // Try and get the additional error context and reference information from response body
                var response = JsonConvert.DeserializeObject<dynamic>(responseBody);
                if (response != null && response.error != null)
                {
                    // Read context and ref data from reponse body
                    var context = (string)response.error.context;
                    var reference = (string)response.error.@ref;

                    // Append context and reference data to message
                    message = FormatMessage(message, context, reference);

                    // Create KV exception if missing and add context and referece data
                    //Exception = Exception ?? new CouchbaseKeyValueResponseException(message, Header.Status);
                    if (Exception != null)
                    {
                        Exception.Data.Add("Context", context);
                        Exception.Data.Add("Ref", reference);
                    }
                }
            }
            catch (JsonReaderException)
            {
                // This means the response body wasn't valid JSON
                // _log.Warn("Expected response body to be JSON but is invalid. {0}", responseBody);
            }

            return message;
        }

        private static string FormatMessage(string message, string context, string reference)
        {
            if (string.IsNullOrEmpty(context) && string.IsNullOrWhiteSpace(reference))
            {
                return message;
            }

            const string defaultValue = "<none>";
            return string.Format("{0} (Context: {1}, Ref #: {2})",
                message,
                string.IsNullOrWhiteSpace(context) ? defaultValue : context,
                string.IsNullOrWhiteSpace(reference) ? defaultValue : reference
            );
        }

        private string GetResponseBodyAsString()
        {
            var body = string.Empty;
            if (GetResponseStatus() != ResponseStatus.Success && Data.Length > 0)
            {
                if (TotalLength == OperationHeader.Length)
                {
                    body = ByteConverter.ToString(Data.Span);
                }
                else
                {
                    body = ByteConverter.ToString(Data.Span.Slice(OperationHeader.Length, Math.Min(Data.Length - OperationHeader.Length, TotalLength - OperationHeader.Length)));
                }
            }

            return body;
        }

        public virtual BucketConfig GetConfig(ITypeTranscoder transcoder)
        {
            BucketConfig config = null;
            if (GetResponseStatus() == ResponseStatus.VBucketBelongsToAnotherServer && Data.Length > 0)
            {
                var offset = Header.BodyOffset;
                var length = Header.TotalLength - Header.BodyOffset;

                //Override any flags settings since the body of the response has changed to a config
                config = transcoder.Decode<BucketConfig>(Data.Slice(offset, length), new Flags
                {
                    Compression = Compression.None,
                    DataFormat = DataFormat.Json,
                    TypeCode = TypeCode.Object
                }, OpCode);
            }
            return config;
        }

        public virtual bool CanRetry()
        {
            return Cas > 0 || ErrorMapRequestsRetry();
        }

        internal bool ErrorMapRequestsRetry()
        {
            //TODO make work with retry handling
            return false;// return ErrorCode?.RetryAsync != null && ErrorCode.RetryAsync.Strategy != RetryStrategy.None;
        }

        public ITypeTranscoder Transcoder { get; set; }

        public MutationToken MutationToken { get; protected set; }

        public virtual void WriteExtras(OperationBuilder builder)
        {
        }

        public virtual void WriteBody(OperationBuilder builder)
        {
        }

        public virtual void WriteFramingExtras(OperationBuilder builder)
        {
        }

        /// <summary>
        /// Prepares the operation to be sent.
        /// </summary>
        protected virtual void BeginSend()
        {
        }

        public virtual async Task SendAsync(IConnection connection, CancellationToken cancellationToken = default)
        {
            BeginSend();

            var builder = OperationBuilderPool.Instance.Rent();
            try
            {
                if (cancellationToken.CanBeCanceled)
                {
                    cancellationToken.Register(HandleOperationCancelled, cancellationToken);
                }

                WriteFramingExtras(builder);

                builder.AdvanceToSegment(OperationSegment.Extras);
                WriteExtras(builder);

                builder.AdvanceToSegment(OperationSegment.Key);
                WriteKey(builder);

                builder.AdvanceToSegment(OperationSegment.Body);
                WriteBody(builder);

                builder.WriteHeader(CreateHeader());

                await connection.SendAsync(builder.GetBuffer(), HandleOperationCompleted).ConfigureAwait(false);
            }
            finally
            {
                OperationBuilderPool.Instance.Return(builder);
            }
        }

        public void Cancel()
        {
            _completed.TrySetCanceled();
        }

<<<<<<< HEAD
=======
        public void StartRetry()
        {
            _completed = new TaskCompletionSource<ResponseStatus>();
        }

>>>>>>> f97f7991
        private void HandleOperationCancelled(object state)
        {
            _completed.TrySetCanceled((CancellationToken)state);
        }

        /// <summary>
        /// Internal for testing purposes only, do not use in SDK.
        /// </summary>
        internal void HandleOperationCompleted(IMemoryOwner<byte> data, ResponseStatus status)
        {
            try
            {
                if (data != null && (status == ResponseStatus.Success
                                     || status == ResponseStatus.VBucketBelongsToAnotherServer
                                     || status == ResponseStatus.AuthenticationContinue
                                     || status == ResponseStatus.SubDocMultiPathFailure))
                {
                    Read(data);

                    _completed.TrySetResult(status);
                }
                else
                {
                    data?.Dispose();
                }

                _completed.TrySetResult(status);
            }
            catch (Exception ex)
            {
                _completed.TrySetException(ex);
                data?.Dispose();
            }
        }

        public virtual IOperation Clone()
        {
            throw new NotImplementedException();
        }

        public uint LastConfigRevisionTried { get; set; }

        public IPEndPoint CurrentHost { get; set; }

        public int GetRetryTimeout(int defaultTimeout)
        {
            if (ErrorCode == null)
            {
                return defaultTimeout;
            }

            return ErrorCode.GetNextInterval(Attempts, defaultTimeout);
        }

        protected void TryReadMutationToken(ReadOnlySpan<byte> buffer)
        {
            if (buffer.Length >= 40 && VBucketId.HasValue)
            {
                var uuid = ByteConverter.ToInt64(buffer.Slice(Header.ExtrasOffset));
                var seqno = ByteConverter.ToInt64(buffer.Slice(Header.ExtrasOffset + 8));
                MutationToken = new MutationToken(BucketName, VBucketId.Value, uuid, seqno);
            }
        }

        public virtual bool RequiresKey => true;

        public string BucketName { get; set; }

        #region Finalization and Dispose

        ~OperationBase()
        {
            Dispose(false);
        }

        private bool _disposed;

        public void Dispose()
        {
            Dispose(true);
            GC.SuppressFinalize(this);
        }

        private void Dispose(bool disposing)
        {
            _disposed = true;
            _data?.Dispose();
            _data = null;
        }

        protected void EnsureNotDisposed()
        {
            if (_disposed)
            {
                throw new ObjectDisposedException(GetType().FullName);
            }
        }

        #endregion
    }
}

#region [ License information          ]

/* ************************************************************
 *
 *    @author Couchbase <info@couchbase.com>
 *    @copyright 2017 Couchbase, Inc.
 *
 *    Licensed under the Apache License, Version 2.0 (the "License");
 *    you may not use this file except in compliance with the License.
 *    You may obtain a copy of the License at
 *
 *        http://www.apache.org/licenses/LICENSE-2.0
 *
 *    Unless required by applicable law or agreed to in writing, software
 *    distributed under the License is distributed on an "AS IS" BASIS,
 *    WITHOUT WARRANTIES OR CONDITIONS OF ANY KIND, either express or implied.
 *    See the License for the specific language governing permissions and
 *    limitations under the License.
 *
 * ************************************************************/

#endregion<|MERGE_RESOLUTION|>--- conflicted
+++ resolved
@@ -475,14 +475,11 @@
             _completed.TrySetCanceled();
         }
 
-<<<<<<< HEAD
-=======
         public void StartRetry()
         {
             _completed = new TaskCompletionSource<ResponseStatus>();
         }
 
->>>>>>> f97f7991
         private void HandleOperationCancelled(object state)
         {
             _completed.TrySetCanceled((CancellationToken)state);
