using System;
using System.Collections.Generic;
using System.Linq;
using System.Threading;
using System.Threading.Tasks;
using System.Threading.Tasks.Dataflow;
using Couchbase.Core.IO.Operations;
using Couchbase.Core.Logging;
using Microsoft.Extensions.Logging;
using Exception = System.Exception;

#nullable enable

namespace Couchbase.Core.IO.Connections.DataFlow
{
    /// <summary>
    /// Connection pool based on queuing operations via the TPL data flows library.
    /// </summary>
    internal class DataFlowConnectionPool : ConnectionPoolBase
    {
        private readonly IConnectionPoolScaleController _scaleController;
        private readonly IRedactor _redactor;
        private readonly ILogger<DataFlowConnectionPool> _logger;
        private readonly CancellationTokenSource _cts = new CancellationTokenSource();
        private readonly SemaphoreSlim _lock = new SemaphoreSlim(1);
<<<<<<< HEAD

        private readonly List<(IConnection Connection, ActionBlock<IOperation> Block)> _connections =
            new List<(IConnection Connection, ActionBlock<IOperation> Block)>();
=======
        private readonly List<(IConnection Connection, ActionBlock<SendOperationRequest> Block)> _connections =
            new List<(IConnection Connection, ActionBlock<SendOperationRequest> Block)>();
>>>>>>> 4d5b9595

        private readonly BufferBlock<IOperation> _sendQueue =
            new BufferBlock<IOperation>(new DataflowBlockOptions
            {
                BoundedCapacity = 1024
            });

        private bool _initialized;

        /// <inheritdoc />
        public sealed override int Size => _connections.Count;

        /// <inheritdoc />
        public sealed override int MinimumSize { get; set; }

        /// <inheritdoc />
        public sealed override int MaximumSize { get; set; }

        /// <inheritdoc />
        public sealed override int PendingSends => _sendQueue.Count;

        /// <summary>
        /// Creates a new DataFlowConnectionPool.
        /// </summary>
        /// <param name="connectionInitializer">Handler for initializing new connections.</param>
        /// <param name="connectionFactory">Factory for creating new connections.</param>
        /// <param name="scaleController">Scale controller.</param>
        /// <param name="redactor">Log redactor.</param>
        /// <param name="logger">Logger.</param>
        public DataFlowConnectionPool(IConnectionInitializer connectionInitializer, IConnectionFactory connectionFactory,
            IConnectionPoolScaleController scaleController, IRedactor redactor, ILogger<DataFlowConnectionPool> logger)
            : base(connectionInitializer, connectionFactory)
        {
            _scaleController = scaleController ?? throw new ArgumentNullException(nameof(scaleController));
            _redactor = redactor ?? throw new ArgumentNullException(nameof(redactor));
            _logger = logger ?? throw new ArgumentNullException(nameof(logger));

            MinimumSize = 2;
            MaximumSize = 5;
        }

        /// <inheritdoc />
        public override async Task InitializeAsync(CancellationToken cancellationToken = default)
        {
            if (_initialized)
            {
                return;
            }

            await AddConnectionsAsync(MinimumSize, cancellationToken).ConfigureAwait(false);

            _scaleController.Start(this);

            _logger.LogDebug("Connection pool for {endpoint} initialized with {size} connections.",
                _redactor.SystemData(EndPoint), MinimumSize);

            _initialized = true;
        }

        /// <inheritdoc />
        public override void QueueSend(IOperation operation, CancellationToken cancellationToken = default)
        {
            EnsureNotDisposed();
            IDisposable? registration = null;
            registration = cancellationToken.Register(() =>
            {
                operation.Cancel(); // cancel the operation so that its Completed task cast is completed
                registration?.Dispose();
            });

            if (Size > 0)
            {
                _sendQueue.Post(operation);

                return;
            }

            // We had all connections die earlier and fail to restart, we need to restart them
            CleanupDeadConnectionsAsync().ContinueWith(_ =>
            {
                if (cancellationToken.IsCancellationRequested)
                {
                    operation.Cancel();
                }
                else
                {
                    // Requeue the request
                    // Note: always requeues even if cleanup fails
                    // Since the exception on the task is ignored, we're also eating the exception
                    _sendQueue.Post(operation);
                }
            }, cancellationToken);
        }

        /// <inheritdoc />
        public override IEnumerable<IConnection> GetConnections()
        {
            EnsureNotDisposed();

            return new List<IConnection>(_connections.Select(p => p.Connection));
        }

        /// <inheritdoc />
        public override async Task ScaleAsync(int delta)
        {
            if (delta > 0)
            {
                var growBy = Math.Min(delta, MaximumSize - Size);
                if (growBy > 0)
                {
                    await AddConnectionsAsync(growBy, _cts.Token).ConfigureAwait(false);
                }
            }
            else if (delta < 0)
            {
                var shrinkBy = Math.Min(-delta, Size - MinimumSize);
                if (shrinkBy > 0)
                {
                    // Select connections to shrink, longest inactive first
                    var toShrink = _connections
                        .OrderByDescending(p => p.Connection.IdleTime)
                        .Select((connection, index) => (index, connection))
                        .Take(shrinkBy)
                        .ToList();

                    // Stop all connections from receiving new sends, and wait for in flight sends
                    // to complete, in parallel
                    var completionTasks = toShrink
                        .Select(p =>
                        {
                            p.connection.Block.Complete();
                            return p.connection.Block.Completion;
                        })
                        .ToList();

                    // Wait for all stops to be done
                    await Task.WhenAll(completionTasks).ConfigureAwait(false);

                    // Dispose and remove from _connections
                    // Do it in reverse order so we can remove by index safely
                    foreach (var p in toShrink.OrderByDescending(p => p.index))
                    {
                        _connections.RemoveAt(p.index);

#pragma warning disable 4014
                        // Don't wait for close, let it happen in the background
                        p.connection.Connection.CloseAsync(TimeSpan.FromMinutes(1));
#pragma warning restore 4014
                    }
                }
            }
        }

        /// <inheritdoc />
        public override async ValueTask<IAsyncDisposable> FreezePoolAsync(CancellationToken cancellationToken = default)
        {
            EnsureNotDisposed();

            await _lock.WaitAsync(cancellationToken).ConfigureAwait(false);

            return new FreezeDisposable(this);
        }

        private void EnsureNotDisposed()
        {
            if (_cts.IsCancellationRequested)
            {
                throw new ObjectDisposedException(nameof(DataFlowConnectionPool));
            }
        }

        /// <inheritdoc />
        public override void Dispose()
        {
            _logger.LogDebug("Disposing pool for {endpoint}.", EndPoint);
            if (_cts.IsCancellationRequested)
            {
                return;
            }

            _scaleController.Dispose();
            _cts.Cancel(false);

            // Take out a lock to prevent more connections from opening while we're disposing
            // Don't need to release
            _lock.Wait();
            try
            {
                // Complete any queued commands
                _sendQueue.Complete();

                // Dispose of the connections
                foreach (var connection in _connections)
                {
                    connection.Connection.Dispose();
                }

                _connections.Clear();
            }
            finally
            {
                _lock.Dispose();
                _cts.Dispose();
            }
        }

        #region Connection Management

        /// <summary>
        /// Adds a certain number of connections to the pool. Assumes that the pool is already locked.
        /// </summary>
        /// <param name="count">Number of connections to add.</param>
        /// <param name="cancellationToken">Cancellation token.</param>
        /// <remarks>
        /// This method will fail if the total number of requested connections could not be added.
        /// However, it may have partially succeeded, some connections may have been added.
        /// </remarks>
        private async Task AddConnectionsAsync(int count, CancellationToken cancellationToken = default)
        {
            if (count <= 0)
            {
                return;
            }

            async Task StartConnection()
            {
                // Create and initialize a new connection
                var connection = await CreateConnectionAsync(cancellationToken).ConfigureAwait(false);

                // Create an ActionBlock to receive messages for this connection
                var block = new ActionBlock<IOperation>(BuildHandler(connection),
                    new ExecutionDataflowBlockOptions
                    {
                        BoundedCapacity = 1, // Don't let the action block queue up requests, they should queue in the buffer block
                        MaxDegreeOfParallelism = 1, // Each connection can only process one send at a time
                        SingleProducerConstrained = true // Can provide better performance since we know only
                    });

                // Receive messages from the queue
                _sendQueue.LinkTo(block, new DataflowLinkOptions
                {
                    PropagateCompletion = true
                });

                lock (_connections)
                {
                    // As each connection is successful, add it to our list of connections
                    // This way if 4 succeed and 1 fails, the 4 that succeed are still up and available
                    // We need an additional lock here because _connections.Add might get called
                    // simultaneously as each connection is successfully started, but this is a different
                    // lock from the preexisting lock on the overall pool using _lock.

                    _connections.Add((connection, block));
                }
            }

            // Startup connections up to the minimum pool size in parallel
            var tasks =
                Enumerable.Range(1, count)
                    .Select(p => StartConnection())
                    .ToList();

            // Wait for all connections to be started
            await Task.WhenAll(tasks).ConfigureAwait(false);
        }

        /// <summary>
        /// Creates a SendOperationRequest handler for a specific connection.
        /// </summary>
        /// <param name="connection">The connection.</param>
        /// <returns>The handler.</returns>
        private Func<IOperation, Task> BuildHandler(IConnection connection)
        {
            return request =>
            {
                // ignore request that timed out or was cancelled while in queue
                if (request.Completed.IsCompleted)
                    return Task.CompletedTask;
                if (connection.IsDead)
                {
                    // We need to return the task from CleanupDeadConnectionsAsync
                    // Because as long as the task is not completed, this connection won't
                    // receive more requests. We need to wait until the dead connection is
                    // unlinked to make sure no more bad requests hit it.
                    return CleanupDeadConnectionsAsync().ContinueWith(_ =>
                    {
                        if (_cts.IsCancellationRequested)
                        {
                            request.Cancel();
                        }
                        else
                        {
                            // Requeue the request for a different connection
                            // Note: always requeues even if cleanup fails
                            // Since the exception on the task is ignored, we're also eating the exception
                            _sendQueue.Post(request);
                        }
                    }, _cts.Token);
                }

                return request.SendAsync(connection);
            };
        }

        /// <summary>
        /// Locks the collection, removes any dead connections, and replaces them.
        /// </summary>
        /// <returns></returns>
        private async Task CleanupDeadConnectionsAsync()
        {
            await _lock.WaitAsync(_cts.Token).ConfigureAwait(false);
            try
            {
                var deadCount = 0;

                for (var i = 0; i < _connections.Count; i++)
                {
                    if (_connections[i].Connection.IsDead)
                    {
                        _connections[i].Block.Complete();
                        _connections[i].Connection.Dispose();
                        _connections.RemoveAt(i);

                        deadCount++;
                        i--;
                    }
                }

                if (deadCount > 0)
                {
                    _logger.LogInformation("Connection pool for {endpoint} has {size} dead connections, removing.",
                        _redactor.SystemData(EndPoint), deadCount);
                }

                // Ensure that we still meet the minimum size
                var needToRestart = MinimumSize - _connections.Count;
                if (needToRestart > 0)
                {
                    try
                    {
                        await AddConnectionsAsync(needToRestart, _cts.Token).ConfigureAwait(false);

                        _logger.LogInformation("Restarted {size} connections for {endpoint}.",
                            needToRestart, _redactor.SystemData(EndPoint));
                    }
                    catch (Exception ex)
                    {
                        // Eat the error if we were unable to restart one of the dead connections, but log
                        _logger.LogError(ex, "Error replacing dead connections for {endpoint}.", _redactor.SystemData(EndPoint));
                    }
                }
            }
            finally
            {
                _lock.Release();
            }
        }

        #endregion

        private class FreezeDisposable : IAsyncDisposable
        {
            private readonly DataFlowConnectionPool _connectionPool;

            public FreezeDisposable(DataFlowConnectionPool connectionPool)
            {
                _connectionPool = connectionPool;
            }

            public ValueTask DisposeAsync()
            {
                _connectionPool._lock.Release();

                return default;
            }
        }
    }
}<|MERGE_RESOLUTION|>--- conflicted
+++ resolved
@@ -23,14 +23,8 @@
         private readonly ILogger<DataFlowConnectionPool> _logger;
         private readonly CancellationTokenSource _cts = new CancellationTokenSource();
         private readonly SemaphoreSlim _lock = new SemaphoreSlim(1);
-<<<<<<< HEAD
-
         private readonly List<(IConnection Connection, ActionBlock<IOperation> Block)> _connections =
             new List<(IConnection Connection, ActionBlock<IOperation> Block)>();
-=======
-        private readonly List<(IConnection Connection, ActionBlock<SendOperationRequest> Block)> _connections =
-            new List<(IConnection Connection, ActionBlock<SendOperationRequest> Block)>();
->>>>>>> 4d5b9595
 
         private readonly BufferBlock<IOperation> _sendQueue =
             new BufferBlock<IOperation>(new DataflowBlockOptions
