--- conflicted
+++ resolved
@@ -7,11 +7,6 @@
 using System.Threading;
 using System.Threading.Tasks;
 using Common.Logging;
-<<<<<<< HEAD
-=======
-using Couchbase.Authentication.SASL;
-using Couchbase.Configuration.Server.Providers;
->>>>>>> 87796ead
 using Couchbase.IO.Operations;
 using Couchbase.IO.Operations.Authentication;
 using Couchbase.IO.Utils;
@@ -51,21 +46,7 @@
             throw new NotImplementedException();
         }
 
-<<<<<<< HEAD
         public async Task<IOperationResult<T>> ExecuteAsync<T>(IOperation<T> operation)
-=======
-        public async Task<IOperationResult<T>> ExecuteAsync<T>(IOperation<T> operation, IConnection connection)
-        {
-            await Send(operation, new OperationAsyncState
-            {
-                Connection = connection,
-                OperationId = operation.SequenceId
-            });
-            return operation.GetResult();
-        }
-
-        public IOperationResult<T> Execute<T>(IOperation<T> operation)
->>>>>>> 87796ead
         {
             var socketAwaitable = _awaitableSocketPool.Acquire();
             var socketAsync = socketAwaitable.EventArgs;
@@ -85,7 +66,6 @@
             return operation.GetResult();
         }       
 
-<<<<<<< HEAD
         public async Task<IOperationResult<T>> ExecuteAsync<T>(IOperation<T> operation, IConnection connection)
         {
             var eventArgs = new SocketAsyncEventArgs
@@ -104,33 +84,6 @@
             await socketAwaitable.SendAsync();
             await Receive(operation, socketAwaitable);
             return operation.GetResult();
-=======
-        async Task Send<T>(IOperation<T> operation, OperationAsyncState operationAsyncState)
-        {
-            var buffer = operation.GetBuffer();
-            var receiveEventArgs = new SocketAsyncEventArgs();
-            receiveEventArgs.UserToken = operationAsyncState;
-            receiveEventArgs.SetBuffer(buffer, 0, buffer.Length);
-
-            Log.Debug(m => m("Send Thread: {0} socket: {1}", Thread.CurrentThread.ManagedThreadId, operationAsyncState.Connection.Socket.Handle));
-
-            var awaitable = new SocketAwaitable(receiveEventArgs);
-            await operationAsyncState.Connection.Socket.SendAsync(awaitable);
-            await Receive(operation, operationAsyncState);
-        }
-
-        async Task Send<T>(IOperation<T> operation)
-        {
-            var connection = _connectionPool.Acquire();
-
-            await Send(operation, new OperationAsyncState
-            {
-                Connection = connection,
-                OperationId = operation.SequenceId
-            });
-
-            _connectionPool.Release(connection);
->>>>>>> 87796ead
         }
 
         private async Task Receive<T>(IOperation<T> operation, SocketAwaitable socketAwaitable)
@@ -141,23 +94,12 @@
             
             do
             {
-<<<<<<< HEAD
                 await socketAwaitable.ReceiveAsync();
                 state.BytesReceived += eventArgs.BytesTransferred;
                 state.Data.Write(eventArgs.Buffer, eventArgs.Offset, eventArgs.Count);
                 _log.Debug(m => m("receive...{0} bytes", state.BytesReceived));
 
                 if (operation.Header.BodyLength == 0)
-=======
-                Log.Debug(m => m("Receive Thread: {0} socket: {1}", Thread.CurrentThread.ManagedThreadId, state.Connection.Socket.Handle));
-                
-                await state.Connection.Socket.ReceiveAsync(awaitable);
-                state.BytesSent += args.BytesTransferred;
-                state.Data.Write(state.Buff, 0,  args.BytesTransferred);
-                args.SetBuffer(state.Buff, 0, state.Buff.Length);
-
-                if (operation.Header.BodyLength== 0)
->>>>>>> 87796ead
                 {
                     CreateHeader(operation, state);
                 }
